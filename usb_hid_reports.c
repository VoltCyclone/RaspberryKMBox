/*
 * Hurricane PIOKMbox Firmware
 */

#include "usb_hid_reports.h"
#include "defines.h"
#include "led_control.h"
#include <stdio.h>
#include <string.h>
#include "hardware/dma.h"
#include "hardware/irq.h"
#include "hardware/sync.h"
#include "tusb.h"
#include "device/usbd.h"
#include "class/hid/hid_device.h"

#ifdef RP2350
#include "rp2350_hw_accel.h"
#endif

// External declarations for variables defined in other modules
extern performance_stats_t stats;

// Forward declarations for static functions
static bool process_keyboard_report_internal(const hid_keyboard_report_t* report);
static bool process_mouse_report_internal(const hid_mouse_report_t* report);
static void dma_kbd_irq_handler(void);
static void dma_mouse_irq_handler(void);
static bool enqueue_kbd_report(const hid_keyboard_report_t* report);
static bool enqueue_mouse_report(const hid_mouse_report_t* report);
static bool dequeue_and_process_kbd_report(void);
static bool dequeue_and_process_mouse_report(void);

#ifdef RP2350
// RP2350 hardware-accelerated implementations
extern bool hw_accel_process_keyboard_report(const hid_keyboard_report_t* report);
extern bool hw_accel_process_mouse_report(const hid_mouse_report_t* report);
extern bool hw_accel_is_enabled(void);
#endif

// Word-aligned circular buffers for DMA transfers
static __attribute__((aligned(4))) hid_keyboard_report_t kbd_buffer[KBD_BUFFER_SIZE];
static __attribute__((aligned(4))) hid_mouse_report_t mouse_buffer[MOUSE_BUFFER_SIZE];

// Circular buffer control structures
static dma_circular_buffer_t kbd_circular_buffer;
static dma_circular_buffer_t mouse_circular_buffer;

// DMA channel handles
static int kbd_dma_channel;
static int mouse_dma_channel;

// Spinlocks for thread-safe buffer access
static spin_lock_t *kbd_spinlock;
static spin_lock_t *mouse_spinlock;

// Include DMA manager
#include "dma_manager.h"

// Initialize DMA channels and circular buffers
void init_hid_dma(void) {
    // Initialize circular buffer structures
    kbd_circular_buffer.read_idx = 0;
    kbd_circular_buffer.write_idx = 0;
    kbd_circular_buffer.size = KBD_BUFFER_SIZE;
    kbd_circular_buffer.mask = KBD_BUFFER_SIZE - 1;
    kbd_circular_buffer.buffer = kbd_buffer;

    mouse_circular_buffer.read_idx = 0;
    mouse_circular_buffer.write_idx = 0;
    mouse_circular_buffer.size = MOUSE_BUFFER_SIZE;
    mouse_circular_buffer.mask = MOUSE_BUFFER_SIZE - 1;
    mouse_circular_buffer.buffer = mouse_buffer;

    // Request specific DMA channels from the DMA manager
    if (!dma_manager_request_channel(DMA_CHANNEL_KEYBOARD, "HID Keyboard")) {
        // Failed to get the keyboard DMA channel
        LOG_ERROR("Failed to request keyboard DMA channel");
        return;
    }
    kbd_dma_channel = DMA_CHANNEL_KEYBOARD;
    
    if (!dma_manager_request_channel(DMA_CHANNEL_MOUSE, "HID Mouse")) {
        // Failed to get the mouse DMA channel
        LOG_ERROR("Failed to request mouse DMA channel");
        // Release the keyboard channel we already claimed
        dma_manager_release_channel(DMA_CHANNEL_KEYBOARD);
        return;
    }
    mouse_dma_channel = DMA_CHANNEL_MOUSE;

    // Get spinlocks for thread safety
    kbd_spinlock = spin_lock_init(spin_lock_claim_unused(true));
    mouse_spinlock = spin_lock_init(spin_lock_claim_unused(true));

    // Configure keyboard DMA channel
    dma_channel_config kbd_config = dma_channel_get_default_config(kbd_dma_channel);
    channel_config_set_transfer_data_size(&kbd_config, DMA_SIZE_32);
    channel_config_set_read_increment(&kbd_config, true);
    channel_config_set_write_increment(&kbd_config, false);
    channel_config_set_dreq(&kbd_config, DREQ_FORCE);
    
    dma_channel_configure(
        kbd_dma_channel,
        &kbd_config,
        NULL,                              // Dest address set during transfer
        NULL,                              // Source address set during transfer
        sizeof(hid_keyboard_report_t) / 4, // Transfer size in words
        false                              // Don't start immediately
    );

    // Configure mouse DMA channel
    dma_channel_config mouse_config = dma_channel_get_default_config(mouse_dma_channel);
    channel_config_set_transfer_data_size(&mouse_config, DMA_SIZE_32);
    channel_config_set_read_increment(&mouse_config, true);
    channel_config_set_write_increment(&mouse_config, false);
    channel_config_set_dreq(&mouse_config, DREQ_FORCE);
    
    dma_channel_configure(
        mouse_dma_channel,
        &mouse_config,
        NULL,                             // Dest address set during transfer
        NULL,                             // Source address set during transfer
        sizeof(hid_mouse_report_t) / 4,   // Transfer size in words
        false                             // Don't start immediately
    );

    // Set up DMA interrupts
    dma_channel_set_irq0_enabled(kbd_dma_channel, true);
    dma_channel_set_irq0_enabled(mouse_dma_channel, true);
    
    irq_set_exclusive_handler(DMA_IRQ_0, dma_kbd_irq_handler);
    irq_set_priority(DMA_IRQ_0, DMA_IRQ_PRIORITY);
    irq_set_enabled(DMA_IRQ_0, true);
    
    irq_set_exclusive_handler(DMA_IRQ_1, dma_mouse_irq_handler);
    irq_set_priority(DMA_IRQ_1, DMA_IRQ_PRIORITY);
    irq_set_enabled(DMA_IRQ_1, true);
    
    LOG_INIT("DMA HID report processing initialized");
}

// Process keyboard report - queue to circular buffer
void process_kbd_report(const hid_keyboard_report_t* report)
{
    if (report == NULL) {
        return; // Fast fail without printf for performance
    }
    
    // Reduced activity flash frequency for better performance
    static uint32_t activity_counter = 0;
    if (++activity_counter % KEYBOARD_ACTIVITY_THROTTLE == 0) {
        neopixel_trigger_keyboard_activity();
    }
    
<<<<<<< HEAD
    // Skip key press processing for console output to improve performance
    // Only forward the report for maximum speed
    
    // Fast forward the report using hardware acceleration if available
#ifdef RP2350
    if (hw_accel_is_enabled() && hw_accel_process_keyboard_report(report)) {
=======
    // Queue the report to the circular buffer
    if (enqueue_kbd_report(report)) {
>>>>>>> 34581bd5
        stats.keyboard_reports_received++;
        
#ifdef RP2350
        // Update RP2350 hardware acceleration statistics
        stats.hw_accel_reports_processed++;
#endif
    } else {
        if (process_keyboard_report_internal(report)) {
            stats.keyboard_reports_received++;
            
#ifdef RP2350
            // Update RP2350 software fallback statistics
            stats.sw_fallback_reports_processed++;
#endif
        }
    }
}

// Process mouse report - queue to circular buffer
void process_mouse_report(const hid_mouse_report_t* report)
{
    if (report == NULL) {
        return; // Fast fail without printf for performance
    }
    
    // Reduced activity flash frequency for better performance
    static uint32_t activity_counter = 0;
    if (++activity_counter % MOUSE_ACTIVITY_THROTTLE == 0) {
        neopixel_trigger_mouse_activity();
    }
    
<<<<<<< HEAD
    // Fast forward the report using hardware acceleration if available
#ifdef RP2350
    if (hw_accel_is_enabled() && hw_accel_process_mouse_report(report)) {
        stats.mouse_reports_received++;
        
#ifdef RP2350
        // Update RP2350 hardware acceleration statistics
        stats.hw_accel_reports_processed++;
#endif
    } else {
        if (process_mouse_report_internal(report)) {
            stats.mouse_reports_received++;
            
#ifdef RP2350
            // Update RP2350 software fallback statistics
            stats.sw_fallback_reports_processed++;
#endif
        }
=======
    // Queue the report to the circular buffer
    if (enqueue_mouse_report(report)) {
        stats.mouse_reports_received++;
    }
}

// Process queued reports from main loop
void process_queued_reports(void) {
    // Process keyboard reports if available
    if (!is_kbd_buffer_empty()) {
        dequeue_and_process_kbd_report();
    }
    
    // Process mouse reports if available
    if (!is_mouse_buffer_empty()) {
        dequeue_and_process_mouse_report();
    }
}

// Check if keyboard buffer is empty
bool is_kbd_buffer_empty(void) {
    uint32_t save = spin_lock_blocking(kbd_spinlock);
    bool empty = (kbd_circular_buffer.read_idx == kbd_circular_buffer.write_idx);
    spin_unlock(kbd_spinlock, save);
    return empty;
}

// Check if mouse buffer is empty
bool is_mouse_buffer_empty(void) {
    uint32_t save = spin_lock_blocking(mouse_spinlock);
    bool empty = (mouse_circular_buffer.read_idx == mouse_circular_buffer.write_idx);
    spin_unlock(mouse_spinlock, save);
    return empty;
}

// Enqueue keyboard report to circular buffer
static bool enqueue_kbd_report(const hid_keyboard_report_t* report) {
    uint32_t save = spin_lock_blocking(kbd_spinlock);
    
    // Calculate next write index
    uint32_t next_write = (kbd_circular_buffer.write_idx + 1) & kbd_circular_buffer.mask;
    
    // Check if buffer is full
    if (next_write == kbd_circular_buffer.read_idx) {
        spin_unlock(kbd_spinlock, save);
        stats.forwarding_errors++;
        return false;
    }
    
    // Copy report to buffer
    memcpy(&((hid_keyboard_report_t*)kbd_circular_buffer.buffer)[kbd_circular_buffer.write_idx],
           report,
           sizeof(hid_keyboard_report_t));
    
    // Update write index
    kbd_circular_buffer.write_idx = next_write;
    
    spin_unlock(kbd_spinlock, save);
    
    // If DMA is not active, start it
    if (!dma_channel_is_busy(kbd_dma_channel)) {
        dequeue_and_process_kbd_report();
    }
    
    return true;
}

// Enqueue mouse report to circular buffer
static bool enqueue_mouse_report(const hid_mouse_report_t* report) {
    uint32_t save = spin_lock_blocking(mouse_spinlock);
    
    // Calculate next write index
    uint32_t next_write = (mouse_circular_buffer.write_idx + 1) & mouse_circular_buffer.mask;
    
    // Check if buffer is full
    if (next_write == mouse_circular_buffer.read_idx) {
        spin_unlock(mouse_spinlock, save);
        stats.forwarding_errors++;
        return false;
    }
    
    // Copy report to buffer with button validation
    hid_mouse_report_t validated_report = *report;
    validated_report.buttons &= 0x07; // Keep only first 3 bits (L/R/M buttons)
    
    memcpy(&((hid_mouse_report_t*)mouse_circular_buffer.buffer)[mouse_circular_buffer.write_idx],
           &validated_report,
           sizeof(hid_mouse_report_t));
    
    // Update write index
    mouse_circular_buffer.write_idx = next_write;
    
    spin_unlock(mouse_spinlock, save);
    
    // If DMA is not active, start it
    if (!dma_channel_is_busy(mouse_dma_channel)) {
        dequeue_and_process_mouse_report();
    }
    
    return true;
}

// Dequeue and process keyboard report using DMA
static bool dequeue_and_process_kbd_report(void) {
    uint32_t save = spin_lock_blocking(kbd_spinlock);
    
    // Check if buffer is empty
    if (kbd_circular_buffer.read_idx == kbd_circular_buffer.write_idx) {
        spin_unlock(kbd_spinlock, save);
        return false;
    }
    
    // Get report from buffer
    hid_keyboard_report_t* report = &((hid_keyboard_report_t*)kbd_circular_buffer.buffer)[kbd_circular_buffer.read_idx];
    
    // Set up DMA transfer
    dma_channel_set_read_addr(kbd_dma_channel, report, false);
    
    // Start DMA transfer
    dma_channel_set_trans_count(kbd_dma_channel, sizeof(hid_keyboard_report_t) / 4, false);
    dma_channel_set_write_addr(kbd_dma_channel, &report, true); // Start transfer
    
    // Update read index
    kbd_circular_buffer.read_idx = (kbd_circular_buffer.read_idx + 1) & kbd_circular_buffer.mask;
    
    spin_unlock(kbd_spinlock, save);
    return true;
}

// Dequeue and process mouse report using DMA
static bool dequeue_and_process_mouse_report(void) {
    uint32_t save = spin_lock_blocking(mouse_spinlock);
    
    // Check if buffer is empty
    if (mouse_circular_buffer.read_idx == mouse_circular_buffer.write_idx) {
        spin_unlock(mouse_spinlock, save);
        return false;
    }
    
    // Get report from buffer
    hid_mouse_report_t* report = &((hid_mouse_report_t*)mouse_circular_buffer.buffer)[mouse_circular_buffer.read_idx];
    
    // Set up DMA transfer
    dma_channel_set_read_addr(mouse_dma_channel, report, false);
    
    // Start DMA transfer
    dma_channel_set_trans_count(mouse_dma_channel, sizeof(hid_mouse_report_t) / 4, false);
    dma_channel_set_write_addr(mouse_dma_channel, &report, true); // Start transfer
    
    // Update read index
    mouse_circular_buffer.read_idx = (mouse_circular_buffer.read_idx + 1) & mouse_circular_buffer.mask;
    
    spin_unlock(mouse_spinlock, save);
    return true;
}

// DMA interrupt handler for keyboard reports
static void dma_kbd_irq_handler(void) {
    // Clear the interrupt
    dma_hw->ints0 = 1u << kbd_dma_channel;
    
    // Get the report that was just transferred
    hid_keyboard_report_t* report = (hid_keyboard_report_t*)dma_channel_hw_addr(kbd_dma_channel)->write_addr;
    
    // Forward the report
#if USE_HARDWARE_ACCELERATION
    if (process_keyboard_report_internal_m33(report)) {
        stats.keyboard_reports_forwarded++;
    } else {
        stats.forwarding_errors++;
    }
#else
    if (process_keyboard_report_internal(report)) {
        stats.keyboard_reports_forwarded++;
    } else {
        stats.forwarding_errors++;
    }
#endif
    
    // Process next report if available
    if (!is_kbd_buffer_empty()) {
        dequeue_and_process_kbd_report();
    }
}

// DMA interrupt handler for mouse reports
static void dma_mouse_irq_handler(void) {
    // Clear the interrupt
    dma_hw->ints0 = 1u << mouse_dma_channel;
    
    // Get the report that was just transferred
    hid_mouse_report_t* report = (hid_mouse_report_t*)dma_channel_hw_addr(mouse_dma_channel)->write_addr;
    
    // Forward the report
#if USE_HARDWARE_ACCELERATION
    if (process_mouse_report_internal_m33(report)) {
        stats.mouse_reports_forwarded++;
    } else {
        stats.forwarding_errors++;
>>>>>>> 34581bd5
    }
#else
    if (process_mouse_report_internal(report)) {
        stats.mouse_reports_forwarded++;
    } else {
        stats.forwarding_errors++;
    }
#endif
    
    // Process next report if available
    if (!is_mouse_buffer_empty()) {
        dequeue_and_process_mouse_report();
    }
}

bool find_key_in_report(const hid_keyboard_report_t* report, uint8_t keycode)
{
    if (report == NULL) {
        return false;
    }
    
    for (uint8_t i = 0; i < HID_KEYBOARD_KEYCODE_COUNT; i++) {
        if (report->keycode[i] == keycode) {
            return true;
        }
    }
    
    return false;
}

__attribute__((unused)) static bool process_keyboard_report_internal(const hid_keyboard_report_t* report)
{
    if (report == NULL) {
        return false;
    }
    
    // Fast path: skip ready check for maximum performance
    // TinyUSB will handle the queuing internally
    bool success = tud_hid_report(REPORT_ID_KEYBOARD, report, sizeof(hid_keyboard_report_t));
    return success;
}

<<<<<<< HEAD
// Hardware acceleration implementations are now in rp2350_hw_accel.c
=======
#if USE_HARDWARE_ACCELERATION
// RP2350 hardware-accelerated implementation for keyboard report processing
static bool process_keyboard_report_internal_m33(const hid_keyboard_report_t* report)
{
    if (report == NULL) {
        return false;
    }
    
    // Use optimized processing for RP2350
    // Instead of inline assembly, use direct function calls for better compatibility
    
    // Validate the report data
    uint8_t modifier = report->modifier & 0xFF;  // Ensure modifier is valid (8 bits only)
    
    // Create a validated report
    hid_keyboard_report_t validated_report = *report;
    validated_report.modifier = modifier;
    
    // Call the TinyUSB function directly
    bool success = tud_hid_report(REPORT_ID_KEYBOARD, &validated_report, sizeof(hid_keyboard_report_t));
    
    return success;
}

// RP2350 hardware-accelerated implementation for mouse report processing
static bool process_mouse_report_internal_m33(const hid_mouse_report_t* report)
{
    if (report == NULL) {
        return false;
    }
    
    // Use optimized processing for RP2350
    // Instead of inline assembly, use direct function calls for better compatibility
    
    // Validate the buttons (keep only first 3 bits for L/R/M buttons)
    uint8_t valid_buttons = report->buttons & 0x07;
    
    // Call the TinyUSB function directly
    bool success = tud_hid_mouse_report(
        REPORT_ID_MOUSE,
        valid_buttons,
        report->x,
        report->y,
        report->wheel,
        0  // pan parameter set to 0
    );
    
    return success;
}
#endif // USE_HARDWARE_ACCELERATION
>>>>>>> 34581bd5

__attribute__((unused)) static bool process_mouse_report_internal(const hid_mouse_report_t* report)
{
    if (report == NULL) {
        return false;
    }
    
    // Skip coordinate clamping for performance - trust the input device
    // Most modern mice send valid coordinates anyway
    
    // Fast button validation using bitwise AND
    uint8_t valid_buttons = report->buttons & 0x07; // Keep only first 3 bits (L/R/M buttons)
    
    // Fast path: skip ready check for maximum performance
    bool success = tud_hid_mouse_report(REPORT_ID_MOUSE, valid_buttons, report->x, report->y, report->wheel, 0);
    return success;
}<|MERGE_RESOLUTION|>--- conflicted
+++ resolved
@@ -6,13 +6,6 @@
 #include "defines.h"
 #include "led_control.h"
 #include <stdio.h>
-#include <string.h>
-#include "hardware/dma.h"
-#include "hardware/irq.h"
-#include "hardware/sync.h"
-#include "tusb.h"
-#include "device/usbd.h"
-#include "class/hid/hid_device.h"
 
 #ifdef RP2350
 #include "rp2350_hw_accel.h"
@@ -24,12 +17,6 @@
 // Forward declarations for static functions
 static bool process_keyboard_report_internal(const hid_keyboard_report_t* report);
 static bool process_mouse_report_internal(const hid_mouse_report_t* report);
-static void dma_kbd_irq_handler(void);
-static void dma_mouse_irq_handler(void);
-static bool enqueue_kbd_report(const hid_keyboard_report_t* report);
-static bool enqueue_mouse_report(const hid_mouse_report_t* report);
-static bool dequeue_and_process_kbd_report(void);
-static bool dequeue_and_process_mouse_report(void);
 
 #ifdef RP2350
 // RP2350 hardware-accelerated implementations
@@ -153,17 +140,12 @@
         neopixel_trigger_keyboard_activity();
     }
     
-<<<<<<< HEAD
     // Skip key press processing for console output to improve performance
     // Only forward the report for maximum speed
     
     // Fast forward the report using hardware acceleration if available
 #ifdef RP2350
     if (hw_accel_is_enabled() && hw_accel_process_keyboard_report(report)) {
-=======
-    // Queue the report to the circular buffer
-    if (enqueue_kbd_report(report)) {
->>>>>>> 34581bd5
         stats.keyboard_reports_received++;
         
 #ifdef RP2350
@@ -180,6 +162,10 @@
 #endif
         }
     }
+#else
+    if (process_keyboard_report_internal(report)) {
+        stats.keyboard_reports_received++;
+    }
 }
 
 // Process mouse report - queue to circular buffer
@@ -195,7 +181,6 @@
         neopixel_trigger_mouse_activity();
     }
     
-<<<<<<< HEAD
     // Fast forward the report using hardware acceleration if available
 #ifdef RP2350
     if (hw_accel_is_enabled() && hw_accel_process_mouse_report(report)) {
@@ -214,207 +199,6 @@
             stats.sw_fallback_reports_processed++;
 #endif
         }
-=======
-    // Queue the report to the circular buffer
-    if (enqueue_mouse_report(report)) {
-        stats.mouse_reports_received++;
-    }
-}
-
-// Process queued reports from main loop
-void process_queued_reports(void) {
-    // Process keyboard reports if available
-    if (!is_kbd_buffer_empty()) {
-        dequeue_and_process_kbd_report();
-    }
-    
-    // Process mouse reports if available
-    if (!is_mouse_buffer_empty()) {
-        dequeue_and_process_mouse_report();
-    }
-}
-
-// Check if keyboard buffer is empty
-bool is_kbd_buffer_empty(void) {
-    uint32_t save = spin_lock_blocking(kbd_spinlock);
-    bool empty = (kbd_circular_buffer.read_idx == kbd_circular_buffer.write_idx);
-    spin_unlock(kbd_spinlock, save);
-    return empty;
-}
-
-// Check if mouse buffer is empty
-bool is_mouse_buffer_empty(void) {
-    uint32_t save = spin_lock_blocking(mouse_spinlock);
-    bool empty = (mouse_circular_buffer.read_idx == mouse_circular_buffer.write_idx);
-    spin_unlock(mouse_spinlock, save);
-    return empty;
-}
-
-// Enqueue keyboard report to circular buffer
-static bool enqueue_kbd_report(const hid_keyboard_report_t* report) {
-    uint32_t save = spin_lock_blocking(kbd_spinlock);
-    
-    // Calculate next write index
-    uint32_t next_write = (kbd_circular_buffer.write_idx + 1) & kbd_circular_buffer.mask;
-    
-    // Check if buffer is full
-    if (next_write == kbd_circular_buffer.read_idx) {
-        spin_unlock(kbd_spinlock, save);
-        stats.forwarding_errors++;
-        return false;
-    }
-    
-    // Copy report to buffer
-    memcpy(&((hid_keyboard_report_t*)kbd_circular_buffer.buffer)[kbd_circular_buffer.write_idx],
-           report,
-           sizeof(hid_keyboard_report_t));
-    
-    // Update write index
-    kbd_circular_buffer.write_idx = next_write;
-    
-    spin_unlock(kbd_spinlock, save);
-    
-    // If DMA is not active, start it
-    if (!dma_channel_is_busy(kbd_dma_channel)) {
-        dequeue_and_process_kbd_report();
-    }
-    
-    return true;
-}
-
-// Enqueue mouse report to circular buffer
-static bool enqueue_mouse_report(const hid_mouse_report_t* report) {
-    uint32_t save = spin_lock_blocking(mouse_spinlock);
-    
-    // Calculate next write index
-    uint32_t next_write = (mouse_circular_buffer.write_idx + 1) & mouse_circular_buffer.mask;
-    
-    // Check if buffer is full
-    if (next_write == mouse_circular_buffer.read_idx) {
-        spin_unlock(mouse_spinlock, save);
-        stats.forwarding_errors++;
-        return false;
-    }
-    
-    // Copy report to buffer with button validation
-    hid_mouse_report_t validated_report = *report;
-    validated_report.buttons &= 0x07; // Keep only first 3 bits (L/R/M buttons)
-    
-    memcpy(&((hid_mouse_report_t*)mouse_circular_buffer.buffer)[mouse_circular_buffer.write_idx],
-           &validated_report,
-           sizeof(hid_mouse_report_t));
-    
-    // Update write index
-    mouse_circular_buffer.write_idx = next_write;
-    
-    spin_unlock(mouse_spinlock, save);
-    
-    // If DMA is not active, start it
-    if (!dma_channel_is_busy(mouse_dma_channel)) {
-        dequeue_and_process_mouse_report();
-    }
-    
-    return true;
-}
-
-// Dequeue and process keyboard report using DMA
-static bool dequeue_and_process_kbd_report(void) {
-    uint32_t save = spin_lock_blocking(kbd_spinlock);
-    
-    // Check if buffer is empty
-    if (kbd_circular_buffer.read_idx == kbd_circular_buffer.write_idx) {
-        spin_unlock(kbd_spinlock, save);
-        return false;
-    }
-    
-    // Get report from buffer
-    hid_keyboard_report_t* report = &((hid_keyboard_report_t*)kbd_circular_buffer.buffer)[kbd_circular_buffer.read_idx];
-    
-    // Set up DMA transfer
-    dma_channel_set_read_addr(kbd_dma_channel, report, false);
-    
-    // Start DMA transfer
-    dma_channel_set_trans_count(kbd_dma_channel, sizeof(hid_keyboard_report_t) / 4, false);
-    dma_channel_set_write_addr(kbd_dma_channel, &report, true); // Start transfer
-    
-    // Update read index
-    kbd_circular_buffer.read_idx = (kbd_circular_buffer.read_idx + 1) & kbd_circular_buffer.mask;
-    
-    spin_unlock(kbd_spinlock, save);
-    return true;
-}
-
-// Dequeue and process mouse report using DMA
-static bool dequeue_and_process_mouse_report(void) {
-    uint32_t save = spin_lock_blocking(mouse_spinlock);
-    
-    // Check if buffer is empty
-    if (mouse_circular_buffer.read_idx == mouse_circular_buffer.write_idx) {
-        spin_unlock(mouse_spinlock, save);
-        return false;
-    }
-    
-    // Get report from buffer
-    hid_mouse_report_t* report = &((hid_mouse_report_t*)mouse_circular_buffer.buffer)[mouse_circular_buffer.read_idx];
-    
-    // Set up DMA transfer
-    dma_channel_set_read_addr(mouse_dma_channel, report, false);
-    
-    // Start DMA transfer
-    dma_channel_set_trans_count(mouse_dma_channel, sizeof(hid_mouse_report_t) / 4, false);
-    dma_channel_set_write_addr(mouse_dma_channel, &report, true); // Start transfer
-    
-    // Update read index
-    mouse_circular_buffer.read_idx = (mouse_circular_buffer.read_idx + 1) & mouse_circular_buffer.mask;
-    
-    spin_unlock(mouse_spinlock, save);
-    return true;
-}
-
-// DMA interrupt handler for keyboard reports
-static void dma_kbd_irq_handler(void) {
-    // Clear the interrupt
-    dma_hw->ints0 = 1u << kbd_dma_channel;
-    
-    // Get the report that was just transferred
-    hid_keyboard_report_t* report = (hid_keyboard_report_t*)dma_channel_hw_addr(kbd_dma_channel)->write_addr;
-    
-    // Forward the report
-#if USE_HARDWARE_ACCELERATION
-    if (process_keyboard_report_internal_m33(report)) {
-        stats.keyboard_reports_forwarded++;
-    } else {
-        stats.forwarding_errors++;
-    }
-#else
-    if (process_keyboard_report_internal(report)) {
-        stats.keyboard_reports_forwarded++;
-    } else {
-        stats.forwarding_errors++;
-    }
-#endif
-    
-    // Process next report if available
-    if (!is_kbd_buffer_empty()) {
-        dequeue_and_process_kbd_report();
-    }
-}
-
-// DMA interrupt handler for mouse reports
-static void dma_mouse_irq_handler(void) {
-    // Clear the interrupt
-    dma_hw->ints0 = 1u << mouse_dma_channel;
-    
-    // Get the report that was just transferred
-    hid_mouse_report_t* report = (hid_mouse_report_t*)dma_channel_hw_addr(mouse_dma_channel)->write_addr;
-    
-    // Forward the report
-#if USE_HARDWARE_ACCELERATION
-    if (process_mouse_report_internal_m33(report)) {
-        stats.mouse_reports_forwarded++;
-    } else {
-        stats.forwarding_errors++;
->>>>>>> 34581bd5
     }
 #else
     if (process_mouse_report_internal(report)) {
@@ -457,60 +241,7 @@
     return success;
 }
 
-<<<<<<< HEAD
 // Hardware acceleration implementations are now in rp2350_hw_accel.c
-=======
-#if USE_HARDWARE_ACCELERATION
-// RP2350 hardware-accelerated implementation for keyboard report processing
-static bool process_keyboard_report_internal_m33(const hid_keyboard_report_t* report)
-{
-    if (report == NULL) {
-        return false;
-    }
-    
-    // Use optimized processing for RP2350
-    // Instead of inline assembly, use direct function calls for better compatibility
-    
-    // Validate the report data
-    uint8_t modifier = report->modifier & 0xFF;  // Ensure modifier is valid (8 bits only)
-    
-    // Create a validated report
-    hid_keyboard_report_t validated_report = *report;
-    validated_report.modifier = modifier;
-    
-    // Call the TinyUSB function directly
-    bool success = tud_hid_report(REPORT_ID_KEYBOARD, &validated_report, sizeof(hid_keyboard_report_t));
-    
-    return success;
-}
-
-// RP2350 hardware-accelerated implementation for mouse report processing
-static bool process_mouse_report_internal_m33(const hid_mouse_report_t* report)
-{
-    if (report == NULL) {
-        return false;
-    }
-    
-    // Use optimized processing for RP2350
-    // Instead of inline assembly, use direct function calls for better compatibility
-    
-    // Validate the buttons (keep only first 3 bits for L/R/M buttons)
-    uint8_t valid_buttons = report->buttons & 0x07;
-    
-    // Call the TinyUSB function directly
-    bool success = tud_hid_mouse_report(
-        REPORT_ID_MOUSE,
-        valid_buttons,
-        report->x,
-        report->y,
-        report->wheel,
-        0  // pan parameter set to 0
-    );
-    
-    return success;
-}
-#endif // USE_HARDWARE_ACCELERATION
->>>>>>> 34581bd5
 
 __attribute__((unused)) static bool process_mouse_report_internal(const hid_mouse_report_t* report)
 {
